--- conflicted
+++ resolved
@@ -4,12 +4,9 @@
 
 ### Added
 
-<<<<<<< HEAD
 * Add ability to override ItemCollectionUri and SearchGetRequest models ([#271](https://github.com/stac-utils/stac-fastapi/pull/271))
+* Added `collections` attribute to list of default fields to include, so that we satisfy the STAC API spec, which requires a `collections` attribute to be output when an item is part of a collection
 
-=======
-* Added `collections` attribute to list of default fields to include, so that we satisfy the STAC API spec, which requires a `collections` attribute to be output when an item is part of a collection
->>>>>>> 97e0439d
 ### Removed
 
 ### Changed
