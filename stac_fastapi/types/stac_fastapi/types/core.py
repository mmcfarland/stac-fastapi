"""Base clients."""
import abc
from datetime import datetime
from typing import Any, Dict, List, Optional, Type, Union
from urllib.parse import urljoin

import attr
<<<<<<< HEAD
from stac_pydantic.api import Search
from stac_pydantic.shared import MimeTypes, Relations
=======
from stac_pydantic import Collection, Item, ItemCollection
from stac_pydantic.api import ConformanceClasses, LandingPage, Search
from stac_pydantic.links import Link, Relations
from stac_pydantic.shared import MimeTypes
>>>>>>> cf32a37e
from stac_pydantic.version import STAC_VERSION

from stac_fastapi.types import stac as stac_types
from stac_fastapi.types.extension import ApiExtension

NumType = Union[float, int]
StacType = Dict[str, Any]


@attr.s  # type:ignore
class BaseTransactionsClient(abc.ABC):
    """Defines a pattern for implementing the STAC transaction extension."""

    @abc.abstractmethod
    def create_item(self, item: stac_types.Item, **kwargs) -> stac_types.Item:
        """Create a new item.

        Called with `POST /collections/{collectionId}/items`.

        Args:
            item: the item

        Returns:
            The item that was created.

        """
        ...

    @abc.abstractmethod
    def update_item(self, item: stac_types.Item, **kwargs) -> stac_types.Item:
        """Perform a complete update on an existing item.

        Called with `PUT /collections/{collectionId}/items`. It is expected that this item already exists.  The update
        should do a diff against the saved item and perform any necessary updates.  Partial updates are not supported
        by the transactions extension.

        Args:
            item: the item (must be complete)

        Returns:
            The updated item.
        """
        ...

    @abc.abstractmethod
    def delete_item(
        self, item_id: str, collection_id: str, **kwargs
    ) -> stac_types.Item:
        """Delete an item from a collection.

        Called with `DELETE /collections/{collectionId}/items/{itemId}`

        Args:
            item_id: id of the item.
            collection_id: id of the collection.

        Returns:
            The deleted item.
        """
        ...

    @abc.abstractmethod
    def create_collection(
        self, collection: stac_types.Collection, **kwargs
    ) -> stac_types.Collection:
        """Create a new collection.

        Called with `POST /collections`.

        Args:
            collection: the collection

        Returns:
            The collection that was created.
        """
        ...

    @abc.abstractmethod
    def update_collection(
        self, collection: stac_types.Collection, **kwargs
    ) -> stac_types.Collection:
        """Perform a complete update on an existing collection.

        Called with `PUT /collections`. It is expected that this item already exists.  The update should do a diff
        against the saved collection and perform any necessary updates.  Partial updates are not supported by the
        transactions extension.

        Args:
            collection: the collection (must be complete)

        Returns:
            The updated collection.
        """
        ...

    @abc.abstractmethod
    def delete_collection(self, collection_id: str, **kwargs) -> stac_types.Collection:
        """Delete a collection.

        Called with `DELETE /collections/{collectionId}`

        Args:
            collection_id: id of the collection.

        Returns:
            The deleted collection.
        """
        ...


@attr.s  # type:ignore
class AsyncBaseTransactionsClient(abc.ABC):
    """Defines a pattern for implementing the STAC transaction extension."""

    @abc.abstractmethod
    async def create_item(self, item: stac_types.Item, **kwargs) -> stac_types.Item:
        """Create a new item.

        Called with `POST /collections/{collectionId}/items`.

        Args:
            item: the item

        Returns:
            The item that was created.

        """
        ...

    @abc.abstractmethod
    async def update_item(self, item: stac_types.Item, **kwargs) -> stac_types.Item:
        """Perform a complete update on an existing item.

        Called with `PUT /collections/{collectionId}/items`. It is expected that this item already exists.  The update
        should do a diff against the saved item and perform any necessary updates.  Partial updates are not supported
        by the transactions extension.

        Args:
            item: the item (must be complete)

        Returns:
            The updated item.
        """
        ...

    @abc.abstractmethod
    async def delete_item(
        self, item_id: str, collection_id: str, **kwargs
    ) -> stac_types.Item:
        """Delete an item from a collection.

        Called with `DELETE /collections/{collectionId}/items/{itemId}`

        Args:
            item_id: id of the item.
            collection_id: id of the collection.

        Returns:
            The deleted item.
        """
        ...

    @abc.abstractmethod
    async def create_collection(
        self, collection: stac_types.Collection, **kwargs
    ) -> stac_types.Collection:
        """Create a new collection.

        Called with `POST /collections`.

        Args:
            collection: the collection

        Returns:
            The collection that was created.
        """
        ...

    @abc.abstractmethod
    async def update_collection(
        self, collection: stac_types.Collection, **kwargs
    ) -> stac_types.Collection:
        """Perform a complete update on an existing collection.

        Called with `PUT /collections`. It is expected that this item already exists.  The update should do a diff
        against the saved collection and perform any necessary updates.  Partial updates are not supported by the
        transactions extension.

        Args:
            collection: the collection (must be complete)

        Returns:
            The updated collection.
        """
        ...

    @abc.abstractmethod
    async def delete_collection(
        self, collection_id: str, **kwargs
    ) -> stac_types.Collection:
        """Delete a collection.

        Called with `DELETE /collections/{collectionId}`

        Args:
            collection_id: id of the collection.

        Returns:
            The deleted collection.
        """
        ...


@attr.s
class LandingPageMixin:
    """Create a STAC landing page (GET /)."""

    stac_version: str = attr.ib(default=STAC_VERSION)
    landing_page_id: str = attr.ib(default="stac-fastapi")
    title: str = attr.ib(default="stac-fastapi")
    description: str = attr.ib(default="stac-fastapi")

    def _landing_page(self, base_url: str) -> stac_types.LandingPage:
        landing_page = stac_types.LandingPage(
            id=self.landing_page_id,
            title=self.title,
            description=self.description,
            stac_version=self.stac_version,
            links=[
                {
                    "rel": Relations.self.value,
                    "type": MimeTypes.json,
                    "href": base_url,
                },
                {
                    "rel": "data",
                    "type": MimeTypes.json,
                    "href": urljoin(base_url, "collections"),
                },
                {
                    "rel": Relations.docs.value,
                    "type": MimeTypes.json,
                    "title": "OpenAPI docs",
                    "href": urljoin(base_url, "docs"),
                },
                {
                    "rel": Relations.conformance.value,
                    "type": MimeTypes.json,
                    "title": "STAC/WFS3 conformance classes implemented by this server",
                    "href": base_url,
                },
                {
                    "rel": Relations.search.value,
                    "type": MimeTypes.json,
                    "title": "STAC search",
                    "href": urljoin(base_url, "search"),
                },
            ],
        )
        return landing_page


@attr.s  # type:ignore
class BaseCoreClient(LandingPageMixin, abc.ABC):
    """Defines a pattern for implementing STAC api core endpoints.

    Attributes:
        extensions: list of registered api extensions.
    """

    extensions: List[ApiExtension] = attr.ib(default=attr.Factory(list))

    def extension_is_enabled(self, extension: Type[ApiExtension]) -> bool:
        """Check if an api extension is enabled."""
        return any([isinstance(ext, extension) for ext in self.extensions])

    def landing_page(self, **kwargs) -> stac_types.LandingPage:
        """Landing page.

        Called with `GET /`.

        Returns:
            API landing page, serving as an entry point to the API.
        """
        base_url = str(kwargs["request"].base_url)
<<<<<<< HEAD
        landing_page = self._landing_page(base_url=base_url)
=======
        landing_page = LandingPage(
            id=self.landing_page_id,
            title=self.title,
            description=self.description,
            conformsTo=[
                "https://stacspec.org/STAC-api.html",
                "http://docs.opengeospatial.org/is/17-069r3/17-069r3.html#ats_geojson",
            ],
            stac_version=self.stac_version,
            links=[
                Link(
                    rel=Relations.self,
                    type=MimeTypes.json,
                    href=base_url,
                ),
                Link(
                    rel="data",
                    type=MimeTypes.json,
                    href=urljoin(base_url, "collections"),
                ),
                Link(
                    rel=Relations.docs,
                    type=MimeTypes.html,
                    title="OpenAPI docs",
                    href=urljoin(str(base_url), "docs"),
                ),
                Link(
                    rel=Relations.conformance,
                    type=MimeTypes.json,
                    title="STAC/WFS3 conformance classes implemented by this server",
                    href=urljoin(str(base_url), "conformance"),
                ),
                Link(
                    rel=Relations.search,
                    type=MimeTypes.geojson,
                    title="STAC search",
                    href=urljoin(str(base_url), "search"),
                ),
            ],
        )
>>>>>>> cf32a37e
        collections = self.all_collections(request=kwargs["request"])
        for collection in collections:
            landing_page["links"].append(
                {
                    "rel": Relations.child.value,
                    "type": MimeTypes.json.value,
                    "title": collection["title"],
                    "href": urljoin(base_url, f"collections/{collection['id']}"),
                }
            )
        return landing_page

    @abc.abstractmethod
    def conformance(self, **kwargs) -> stac_types.Conformance:
        """Conformance classes.

        Called with `GET /conformance`.

        Returns:
            Conformance classes which the server conforms to.
        """
        ...

    @abc.abstractmethod
    def post_search(
        self, search_request: Search, **kwargs
    ) -> stac_types.ItemCollection:
        """Cross catalog search (POST).

        Called with `POST /search`.

        Args:
            search_request: search request parameters.

        Returns:
            ItemCollection containing items which match the search criteria.
        """
        ...

    @abc.abstractmethod
    def get_search(
        self,
        collections: Optional[List[str]] = None,
        ids: Optional[List[str]] = None,
        bbox: Optional[List[NumType]] = None,
        datetime: Optional[Union[str, datetime]] = None,
        limit: Optional[int] = 10,
        query: Optional[str] = None,
        token: Optional[str] = None,
        fields: Optional[List[str]] = None,
        sortby: Optional[str] = None,
        **kwargs,
    ) -> stac_types.ItemCollection:
        """Cross catalog search (GET).

        Called with `GET /search`.

        Returns:
            ItemCollection containing items which match the search criteria.
        """
        ...

    @abc.abstractmethod
    def get_item(self, item_id: str, collection_id: str, **kwargs) -> stac_types.Item:
        """Get item by id.

        Called with `GET /collections/{collectionId}/items/{itemId}`.

        Args:
            item_id: Id of the item.
            collection_id: Id of the collection.

        Returns:
            Item.
        """
        ...

    @abc.abstractmethod
    def all_collections(self, **kwargs) -> List[stac_types.Collection]:
        """Get all available collections.

        Called with `GET /collections`.

        Returns:
            A list of collections.
        """
        ...

    @abc.abstractmethod
    def get_collection(self, collection_id: str, **kwargs) -> stac_types.Collection:
        """Get collection by id.

        Called with `GET /collections/{collectionId}`.

        Args:
            collection_id: Id of the collection.

        Returns:
            Collection.
        """
        ...

    @abc.abstractmethod
    def item_collection(
        self, collection_id: str, limit: int = 10, token: str = None, **kwargs
    ) -> stac_types.ItemCollection:
        """Get all items from a specific collection.

        Called with `GET /collections/{collectionId}/items`

        Args:
            collection_id: id of the collection.
            limit: number of items to return.
            token: pagination token.

        Returns:
            An ItemCollection.
        """
        ...


@attr.s  # type:ignore
class AsyncBaseCoreClient(LandingPageMixin, abc.ABC):
    """Defines a pattern for implementing STAC api core endpoints.

    Attributes:
        extensions: list of registered api extensions.
    """

    extensions: List[ApiExtension] = attr.ib(default=attr.Factory(list))

    def extension_is_enabled(self, extension: Type[ApiExtension]) -> bool:
        """Check if an api extension is enabled."""
        return any([isinstance(ext, extension) for ext in self.extensions])

    async def landing_page(self, **kwargs) -> stac_types.LandingPage:
        """Landing page.

        Called with `GET /`.

        Returns:
            API landing page, serving as an entry point to the API.
        """
        base_url = str(kwargs["request"].base_url)
        landing_page = self._landing_page(base_url=base_url)
        collections = await self.all_collections(request=kwargs["request"])
        for collection in collections:
            landing_page["links"].append(
                {
                    "rel": Relations.child.value,
                    "type": MimeTypes.json.value,
                    "title": collection["title"],
                    "href": urljoin(base_url, f"collections/{collection['id']}"),
                }
            )
        return landing_page

    @abc.abstractmethod
    async def conformance(self, **kwargs) -> stac_types.Conformance:
        """Conformance classes.

        Called with `GET /conformance`.

        Returns:
            Conformance classes which the server conforms to.
        """
        ...

    @abc.abstractmethod
    async def post_search(
        self, search_request: Search, **kwargs
    ) -> stac_types.ItemCollection:
        """Cross catalog search (POST).

        Called with `POST /search`.

        Args:
            search_request: search request parameters.

        Returns:
            ItemCollection containing items which match the search criteria.
        """
        ...

    @abc.abstractmethod
    async def get_search(
        self,
        collections: Optional[List[str]] = None,
        ids: Optional[List[str]] = None,
        bbox: Optional[List[NumType]] = None,
        datetime: Optional[Union[str, datetime]] = None,
        limit: Optional[int] = 10,
        query: Optional[str] = None,
        token: Optional[str] = None,
        fields: Optional[List[str]] = None,
        sortby: Optional[str] = None,
        **kwargs,
    ) -> stac_types.ItemCollection:
        """Cross catalog search (GET).

        Called with `GET /search`.

        Returns:
            ItemCollection containing items which match the search criteria.
        """
        ...

    @abc.abstractmethod
    async def get_item(
        self, item_id: str, collection_id: str, **kwargs
    ) -> stac_types.Item:
        """Get item by id.

        Called with `GET /collections/{collectionId}/items/{itemId}`.

        Args:
            item_id: Id of the item.
            collection_id: Id of the collection.

        Returns:
            Item.
        """
        ...

    @abc.abstractmethod
    async def all_collections(self, **kwargs) -> List[stac_types.Collection]:
        """Get all available collections.

        Called with `GET /collections`.

        Returns:
            A list of collections.
        """
        ...

    @abc.abstractmethod
    async def get_collection(
        self, collection_id: str, **kwargs
    ) -> stac_types.Collection:
        """Get collection by id.

        Called with `GET /collections/{collectionId}`.

        Args:
            collection_id: Id of the collection.

        Returns:
            Collection.
        """
        ...

    @abc.abstractmethod
    async def item_collection(
        self, collection_id: str, limit: int = 10, token: str = None, **kwargs
    ) -> stac_types.ItemCollection:
        """Get all items from a specific collection.

        Called with `GET /collections/{collectionId}/items`

        Args:
            collection_id: id of the collection.
            limit: number of items to return.
            token: pagination token.

        Returns:
            An ItemCollection.
        """
        ...<|MERGE_RESOLUTION|>--- conflicted
+++ resolved
@@ -5,15 +5,11 @@
 from urllib.parse import urljoin
 
 import attr
-<<<<<<< HEAD
 from stac_pydantic.api import Search
-from stac_pydantic.shared import MimeTypes, Relations
-=======
-from stac_pydantic import Collection, Item, ItemCollection
-from stac_pydantic.api import ConformanceClasses, LandingPage, Search
-from stac_pydantic.links import Link, Relations
+from stac_pydantic.api import Search
+from stac_pydantic.links import Relations
 from stac_pydantic.shared import MimeTypes
->>>>>>> cf32a37e
+
 from stac_pydantic.version import STAC_VERSION
 
 from stac_fastapi.types import stac as stac_types
@@ -238,10 +234,15 @@
 
     def _landing_page(self, base_url: str) -> stac_types.LandingPage:
         landing_page = stac_types.LandingPage(
+            type="Catalog",
             id=self.landing_page_id,
             title=self.title,
             description=self.description,
             stac_version=self.stac_version,
+            conformsTo=[
+                "https://stacspec.org/STAC-api.html",
+                "http://docs.opengeospatial.org/is/17-069r3/17-069r3.html#ats_geojson",
+            ],
             links=[
                 {
                     "rel": Relations.self.value,
@@ -272,6 +273,7 @@
                     "href": urljoin(base_url, "search"),
                 },
             ],
+            stac_extensions=[]
         )
         return landing_page
 
@@ -299,50 +301,7 @@
             API landing page, serving as an entry point to the API.
         """
         base_url = str(kwargs["request"].base_url)
-<<<<<<< HEAD
         landing_page = self._landing_page(base_url=base_url)
-=======
-        landing_page = LandingPage(
-            id=self.landing_page_id,
-            title=self.title,
-            description=self.description,
-            conformsTo=[
-                "https://stacspec.org/STAC-api.html",
-                "http://docs.opengeospatial.org/is/17-069r3/17-069r3.html#ats_geojson",
-            ],
-            stac_version=self.stac_version,
-            links=[
-                Link(
-                    rel=Relations.self,
-                    type=MimeTypes.json,
-                    href=base_url,
-                ),
-                Link(
-                    rel="data",
-                    type=MimeTypes.json,
-                    href=urljoin(base_url, "collections"),
-                ),
-                Link(
-                    rel=Relations.docs,
-                    type=MimeTypes.html,
-                    title="OpenAPI docs",
-                    href=urljoin(str(base_url), "docs"),
-                ),
-                Link(
-                    rel=Relations.conformance,
-                    type=MimeTypes.json,
-                    title="STAC/WFS3 conformance classes implemented by this server",
-                    href=urljoin(str(base_url), "conformance"),
-                ),
-                Link(
-                    rel=Relations.search,
-                    type=MimeTypes.geojson,
-                    title="STAC search",
-                    href=urljoin(str(base_url), "search"),
-                ),
-            ],
-        )
->>>>>>> cf32a37e
         collections = self.all_collections(request=kwargs["request"])
         for collection in collections:
             landing_page["links"].append(
